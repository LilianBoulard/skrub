--- conflicted
+++ resolved
@@ -261,7 +261,7 @@
     data = [(3, "a"), (2, "b"), (1, "c"), (0, "d")]
     X_dup_col_names = pd.DataFrame.from_records(data, columns=["col_1", "col_1"])
 
-    with pytest.raises(AssertionError,  match=r"Duplicate column names"):
+    with pytest.raises(AssertionError, match=r"Duplicate column names"):
         tablevectorizer.fit_transform(X_dup_col_names)
 
 
@@ -643,7 +643,6 @@
     assert _infer_date_format(date_column) is None
 
 
-<<<<<<< HEAD
 @pytest.mark.parametrize(
     "specific_transformers",
     [
@@ -737,7 +736,8 @@
         if i != 0:
             np.testing.assert_array_equal(X_enc, X_enc_prev)  # noqa
         X_enc_prev = X_enc  # noqa
-=======
+
+
 def test_mixed_types():
     # TODO: datetime/str mixed types
     # don't work
@@ -761,5 +761,4 @@
         "numeric": [0, 1, 2],
         "low_card_cat": [3],
     }
-    check_same_transformers(expected_transformers_array, table_vec.transformers)
->>>>>>> 0a73df6d
+    check_same_transformers(expected_transformers_array, table_vec.transformers)